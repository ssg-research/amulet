--- conflicted
+++ resolved
@@ -23,16 +23,8 @@
 def load_census(
     path: str | Path = Path("./data/census"),
     random_seed: int = 7,
-<<<<<<< HEAD
+    test_size: float = 0.5,
 ) -> Data:
-=======
-    test_size: float = 0.5,
-    return_x_y_z: bool = False,
-) -> (
-    Bunch
-    | tuple[np.ndarray, np.ndarray, np.ndarray, np.ndarray, np.ndarray, np.ndarray]
-):
->>>>>>> d452819c
     """
     Loads the Census Income dataset from https://archive.ics.uci.edu/dataset/20/census+income.
     Applies data standard data cleaning and one-hot encoding. Separates the sensitive attributes
@@ -160,17 +152,9 @@
     target: str = "age",
     attribute_1: str = "race",
     attribute_2: str = "gender",
+    test_size: float = 0.3,
     random_seed: int = 7,
-<<<<<<< HEAD
 ) -> Data:
-=======
-    test_size: float = 0.3,
-    return_x_y_z: bool = False,
-) -> (
-    Bunch
-    | tuple[np.ndarray, np.ndarray, np.ndarray, np.ndarray, np.ndarray, np.ndarray]
-):
->>>>>>> d452819c
     """
     Loads the Labeled Faces in the Wild (LFW) Dataset from Scikit-Learn and
     combines it with attributes for each image from
